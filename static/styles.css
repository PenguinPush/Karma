--- conflicted
+++ resolved
@@ -9,6 +9,7 @@
 }
 
 html {
+	background: #e1dfff;
 	background: #e1dfff;
 	height: 100%;
 }
@@ -26,6 +27,7 @@
 	position: fixed;
 	top: 10px;
 	width: 100%;
+	font-size: 55px;
 	font-size: 55px;
 	text-align: center;
 }
@@ -91,13 +93,10 @@
 	position: fixed;
 	top: 25vh;
 	height: 58vh;
-	width: 100%;
-	max-width: 80vw;
-<<<<<<< HEAD
+	height: 58vh;
+	width: 100%;
+	max-width: 80vw;
 	background-color: #f7fbee;
-=======
-	background-color: #f9ffea;
->>>>>>> 2d895f4a
 	border: none;
 	border-radius: 20px;
 	padding: 20px;
@@ -105,19 +104,11 @@
 }
 
 .questbox .button {
-<<<<<<< HEAD
     font-size: 1.3rem;     
     padding: 18px 0;       
     width: 90%;             
     max-width: 320px;      
     margin: 24px auto 0;   
-=======
-    font-size: 1.3rem;
-    padding: 18px 0;
-    width: 90%;
-    max-width: 320px;
-    margin: 24px auto 0;
->>>>>>> 2d895f4a
     display: block;
     border-radius: 8px;
 }
@@ -333,7 +324,16 @@
     max-width: 100vw;
     margin: 0 auto;
     padding: 35px 10px;
-}
+    background-color: #5a387c;
+    position: fixed;
+    bottom: 0px;
+    width: 100%;
+    max-width: 100vw;
+    margin: 0 auto;
+    padding: 35px 10px;
+}
+
+
 
 
 
@@ -359,6 +359,14 @@
     justify-content: center;
     align-items: center;
     transition: all 0.2s ease-in-out;
+    border: none;
+    border-radius: 50%;
+    width: 40px;
+    height: 40px;
+    display: flex;
+    justify-content: center;
+    align-items: center;
+    transition: all 0.2s ease-in-out;
 }
 
 .button1 {
@@ -372,11 +380,26 @@
     transition: all 0.2s ease-in-out;
 }
 
+.button1 {
+    border: none;
+    border-radius: 50%;
+    width: 55px;
+    height: 55px;
+    display: flex;
+    justify-content: center;
+    align-items: center;
+    transition: all 0.2s ease-in-out;
+}
+
 .button img {
     width: 60px;
     height: 60px;
     object-fit: contain;
-}
+    width: 60px;
+    height: 60px;
+    object-fit: contain;
+}
+
 
 
 .button:hover {
