--- conflicted
+++ resolved
@@ -247,7 +247,6 @@
     return render_template("onboarding_pg2.html")
 
 
-<<<<<<< HEAD
 @app.route('/onboarding_pg3', methods=['GET'])
 def onboarding_pg3():
     try:
@@ -305,8 +304,6 @@
         return jsonify({"error": f"An unexpected server error occurred: {str(e)}"}), 500
 
 
-=======
->>>>>>> 3af71efb
 @app.route('/friends')
 def friends():
     try:
